#    Copyright 2019 Division of Medical Image Computing, German Cancer Research Center (DKFZ), Heidelberg, Germany
#
#    Licensed under the Apache License, Version 2.0 (the "License");
#    you may not use this file except in compliance with the License.
#    You may obtain a copy of the License at
#
#        http://www.apache.org/licenses/LICENSE-2.0
#
#    Unless required by applicable law or agreed to in writing, software
#    distributed under the License is distributed on an "AS IS" BASIS,
#    WITHOUT WARRANTIES OR CONDITIONS OF ANY KIND, either express or implied.
#    See the License for the specific language governing permissions and
#    limitations under the License.

import argparse
import numpy as np
from batchgenerators.augmentations.utils import resize_segmentation
from nnunet.experiment_planning.plan_and_preprocess_task import get_caseIDs_from_splitted_dataset_folder
from nnunet.inference.segmentation_export import save_segmentation_nifti_from_softmax, save_segmentation_nifti
from batchgenerators.utilities.file_and_folder_operations import *
from multiprocessing import Process, Queue
import torch
import SimpleITK as sitk
import shutil
from multiprocessing import Pool
from nnunet.postprocessing.connected_components import load_remove_save, load_for_which_classes
from nnunet.training.model_restore import load_model_and_checkpoint_files
from nnunet.training.network_training.nnUNetTrainer import nnUNetTrainer
from nnunet.utilities.one_hot_encoding import to_one_hot


def predict_save_to_queue(preprocess_fn, q, list_of_lists, output_files, segs_from_prev_stage, classes):
    errors_in = []
    for i, l in enumerate(list_of_lists):
        try:
            output_file = output_files[i]
            print("preprocessing", output_file)
            d, _, dct = preprocess_fn(l)
            print(output_file, dct)
            if segs_from_prev_stage[i] is not None:
                assert isfile(segs_from_prev_stage[i]) and segs_from_prev_stage[i].endswith(
                    ".nii.gz"), "segs_from_prev_stage" \
                                " must point to a " \
                                "segmentation file"
                seg_prev = sitk.GetArrayFromImage(sitk.ReadImage(segs_from_prev_stage[i]))
                # check to see if shapes match
                img = sitk.GetArrayFromImage(sitk.ReadImage(l[0]))
                assert all([i == j for i, j in zip(seg_prev.shape, img.shape)]), "image and segmentation from previous " \
                                                                                 "stage don't have the same pixel array " \
                                                                                 "shape! image: %s, seg_prev: %s" % \
                                                                                 (l[0], segs_from_prev_stage[i])
                seg_reshaped = resize_segmentation(seg_prev, d.shape[1:], order=1, cval=0)
                seg_reshaped = to_one_hot(seg_reshaped, classes)
                d = np.vstack((d, seg_reshaped)).astype(np.float32)
            """There is a problem with python process communication that prevents us from communicating obejcts 
            larger than 2 GB between processes (basically when the length of the pickle string that will be sent is 
            communicated by the multiprocessing.Pipe object then the placeholder (\%i I think) does not allow for long 
            enough strings (lol). This could be fixed by changing i to l (for long) but that would require manually 
            patching system python code. We circumvent that problem here by saving softmax_pred to a npy file that will 
            then be read (and finally deleted) by the Process. save_segmentation_nifti_from_softmax can take either 
            filename or np.ndarray and will handle this automatically"""
            print(d.shape)
            if np.prod(d.shape) > (2e9 / 4 * 0.9):  # *0.9 just to be save, 4 because float32 is 4 bytes
                print(
                    "This output is too large for python process-process communication. "
                    "Saving output temporarily to disk")
                np.save(output_file[:-7] + ".npy", d)
                d = output_file[:-7] + ".npy"
            q.put((output_file, (d, dct)))
        except KeyboardInterrupt:
            raise KeyboardInterrupt
        except Exception as e:
            print("error in", l)
            print(e)
    q.put("end")
    if len(errors_in) > 0:
        print("There were some errors in the following cases:", errors_in)
        print("These cases were ignored.")
    else:
        print("This worker has ended successfully, no errors to report")


def preprocess_multithreaded(trainer, list_of_lists, output_files, num_processes=2, segs_from_prev_stage=None):
    if segs_from_prev_stage is None:
        segs_from_prev_stage = [None] * len(list_of_lists)

    classes = list(range(1, trainer.num_classes))
    assert isinstance(trainer, nnUNetTrainer)
    q = Queue(1)
    processes = []
    for i in range(num_processes):
        pr = Process(target=predict_save_to_queue, args=(trainer.preprocess_patient, q,
                                                         list_of_lists[i::num_processes],
                                                         output_files[i::num_processes],
                                                         segs_from_prev_stage[i::num_processes],
                                                         classes))
        pr.start()
        processes.append(pr)

    try:
        end_ctr = 0
        while end_ctr != num_processes:
            item = q.get()
            if item == "end":
                end_ctr += 1
                continue
            else:
                yield item

    finally:
        for p in processes:
            if p.is_alive():
                p.terminate()  # this should not happen but better safe than sorry right
            p.join()

        q.close()


def predict_cases(model, list_of_lists, output_filenames, folds, save_npz, num_threads_preprocessing,
                  num_threads_nifti_save, segs_from_prev_stage=None, do_tta=True,
<<<<<<< HEAD
                  overwrite_existing=False, fp16=None):
    """

    :param model:
    :param list_of_lists:
    :param output_filenames:
    :param folds:
    :param save_npz:
    :param num_threads_preprocessing:
    :param num_threads_nifti_save:
    :param segs_from_prev_stage:
    :param do_tta:
    :param overwrite_existing:
    :param fp16: if None then we take no action. If True/False we overwrite what the model has in its init
    :return:
    """
=======
                  overwrite_existing=False, all_in_gpu=False):
>>>>>>> 9c98eb90
    assert len(list_of_lists) == len(output_filenames)
    if segs_from_prev_stage is not None: assert len(segs_from_prev_stage) == len(output_filenames)

    pool = Pool(num_threads_nifti_save)
    results = []

    cleaned_output_files = []
    for o in output_filenames:
        dr, f = os.path.split(o)
        if len(dr) > 0:
            maybe_mkdir_p(dr)
        if not f.endswith(".nii.gz"):
            f, _ = os.path.splitext(f)
            f = f + ".nii.gz"
        cleaned_output_files.append(join(dr, f))

    if not overwrite_existing:
        print("number of cases:", len(list_of_lists))
        not_done_idx = [i for i, j in enumerate(cleaned_output_files) if not isfile(j)]

        cleaned_output_files = [cleaned_output_files[i] for i in not_done_idx]
        list_of_lists = [list_of_lists[i] for i in not_done_idx]
        if segs_from_prev_stage is not None:
            segs_from_prev_stage = [segs_from_prev_stage[i] for i in not_done_idx]

        print("number of cases that still need to be predicted:", len(cleaned_output_files))

    print("emptying cuda cache")
    torch.cuda.empty_cache()

    print("loading parameters for folds,", folds)
    trainer, params = load_model_and_checkpoint_files(model, folds, fp16=fp16)

    print("starting preprocessing generator")
    preprocessing = preprocess_multithreaded(trainer, list_of_lists, cleaned_output_files, num_threads_preprocessing,
                                             segs_from_prev_stage)
    print("starting prediction...")
    all_output_files = []
    for preprocessed in preprocessing:
        output_filename, (d, dct) = preprocessed
        all_output_files.append(all_output_files)
        if isinstance(d, str):
            data = np.load(d)
            os.remove(d)
            d = data

        print("predicting", output_filename)

        softmax = []
        for p in params:
            trainer.load_checkpoint_ram(p, False)
            softmax.append(trainer.predict_preprocessed_data_return_softmax(d, do_tta, 1, False, 1,
                                                                            trainer.data_aug_params['mirror_axes'],
<<<<<<< HEAD
                                                                            True, True, 2, trainer.patch_size, True)[
                               None])
=======
                                                                            True, True, 2, trainer.patch_size, True,
                                                                            all_in_gpu=all_in_gpu)[None])
>>>>>>> 9c98eb90

        softmax = np.vstack(softmax)
        softmax_mean = np.mean(softmax, 0)

        transpose_forward = trainer.plans.get('transpose_forward')
        if transpose_forward is not None:
            transpose_backward = trainer.plans.get('transpose_backward')
            softmax_mean = softmax_mean.transpose([0] + [i + 1 for i in transpose_backward])

        if save_npz:
            npz_file = output_filename[:-7] + ".npz"
        else:
            npz_file = None

        """There is a problem with python process communication that prevents us from communicating obejcts 
        larger than 2 GB between processes (basically when the length of the pickle string that will be sent is 
        communicated by the multiprocessing.Pipe object then the placeholder (\%i I think) does not allow for long 
        enough strings (lol). This could be fixed by changing i to l (for long) but that would require manually 
        patching system python code. We circumvent that problem here by saving softmax_pred to a npy file that will 
        then be read (and finally deleted) by the Process. save_segmentation_nifti_from_softmax can take either 
        filename or np.ndarray and will handle this automatically"""
        if np.prod(softmax_mean.shape) > (2e9 / 4 * 0.9):  # *0.9 just to be save
            print(
                "This output is too large for python process-process communication. Saving output temporarily to disk")
            np.save(output_filename[:-7] + ".npy", softmax_mean)
            softmax_mean = output_filename[:-7] + ".npy"

<<<<<<< HEAD
        results.append(pool.starmap_async(save_segmentation_nifti_from_softmax,
                                          ((softmax_mean, output_filename, dct, 1, None, None, None, npz_file),)
                                          ))
=======
        results.append(prman.starmap_async(save_segmentation_nifti_from_softmax,
                                           ((softmax_mean, output_filename, dct, 1, None, None, None, npz_file),)
                                           ))

    _ = [i.get() for i in results]


def predict_cases_fast(model, list_of_lists, output_filenames, folds, num_threads_preprocessing,
                       num_threads_nifti_save, segs_from_prev_stage=None, do_tta=True,
                       overwrite_existing=False, all_in_gpu=True):
    assert len(list_of_lists) == len(output_filenames)
    if segs_from_prev_stage is not None: assert len(segs_from_prev_stage) == len(output_filenames)

    prman = Pool(num_threads_nifti_save)
    results = []

    cleaned_output_files = []
    for o in output_filenames:
        dr, f = os.path.split(o)
        if len(dr) > 0:
            maybe_mkdir_p(dr)
        if not f.endswith(".nii.gz"):
            f, _ = os.path.splitext(f)
            f = f + ".nii.gz"
        cleaned_output_files.append(join(dr, f))

    if not overwrite_existing:
        print("number of cases:", len(list_of_lists))
        not_done_idx = [i for i, j in enumerate(cleaned_output_files) if not isfile(j)]

        cleaned_output_files = [cleaned_output_files[i] for i in not_done_idx]
        list_of_lists = [list_of_lists[i] for i in not_done_idx]
        if segs_from_prev_stage is not None:
            segs_from_prev_stage = [segs_from_prev_stage[i] for i in not_done_idx]

        print("number of cases that still need to be predicted:", len(cleaned_output_files))

    print("emptying cuda cache")
    torch.cuda.empty_cache()

    print("loading parameters for folds,", folds)
    trainer, params = load_model_and_checkpoint_files(model, folds)

    print("starting preprocessing generator")
    preprocessing = preprocess_multithreaded(trainer, list_of_lists, cleaned_output_files, num_threads_preprocessing,
                                             segs_from_prev_stage)
    print("starting prediction...")
    for preprocessed in preprocessing:
        output_filename, (d, dct) = preprocessed
        if isinstance(d, str):
            data = np.load(d)
            os.remove(d)
            d = data

        print("predicting", output_filename)

        softmax = []
        segs = []
        for p in params:
            trainer.load_checkpoint_ram(p, False)
            res = trainer.predict_preprocessed_data_return_softmax_and_seg(d, do_tta, 1, False, 1,
                                                                           trainer.data_aug_params['mirror_axes'],
                                                                           True, True, 2, trainer.patch_size, True,
                                                                           all_in_gpu=all_in_gpu)
            softmax.append(res[1][None])
            segs.append(res[0])

        if len(softmax) > 1:
            softmax = np.vstack(softmax)
            softmax_mean = np.mean(softmax, 0)
            seg = softmax_mean.argmax(0)
        else:
            seg = segs[0]

        transpose_forward = trainer.plans.get('transpose_forward')
        if transpose_forward is not None:
            transpose_backward = trainer.plans.get('transpose_backward')
            seg = seg.transpose([i for i in transpose_backward])

        results.append(prman.starmap_async(save_segmentation_nifti,
                                           ((seg, output_filename, dct, 1, None),)
                                           ))
>>>>>>> 9c98eb90

    print("inference done. Now waiting for the segmentation export to finish...")
    _ = [i.get() for i in results]


def predict_cases_fastest(model, list_of_lists, output_filenames, folds, num_threads_preprocessing,
                          num_threads_nifti_save, segs_from_prev_stage=None, do_tta=True,
                          overwrite_existing=False, all_in_gpu=True):
    assert len(list_of_lists) == len(output_filenames)
    if segs_from_prev_stage is not None: assert len(segs_from_prev_stage) == len(output_filenames)

    prman = Pool(num_threads_nifti_save)
    results = []

    cleaned_output_files = []
    for o in output_filenames:
        dr, f = os.path.split(o)
        if len(dr) > 0:
            maybe_mkdir_p(dr)
        if not f.endswith(".nii.gz"):
            f, _ = os.path.splitext(f)
            f = f + ".nii.gz"
        cleaned_output_files.append(join(dr, f))

    if not overwrite_existing:
        print("number of cases:", len(list_of_lists))
        not_done_idx = [i for i, j in enumerate(cleaned_output_files) if not isfile(j)]

        cleaned_output_files = [cleaned_output_files[i] for i in not_done_idx]
        list_of_lists = [list_of_lists[i] for i in not_done_idx]
        if segs_from_prev_stage is not None:
            segs_from_prev_stage = [segs_from_prev_stage[i] for i in not_done_idx]

        print("number of cases that still need to be predicted:", len(cleaned_output_files))

    print("emptying cuda cache")
    torch.cuda.empty_cache()

    print("loading parameters for folds,", folds)
    trainer, params = load_model_and_checkpoint_files(model, folds)

    print("starting preprocessing generator")
    preprocessing = preprocess_multithreaded(trainer, list_of_lists, cleaned_output_files, num_threads_preprocessing,
                                             segs_from_prev_stage)
    print("starting prediction...")
    for preprocessed in preprocessing:
        output_filename, (d, dct) = preprocessed
        if isinstance(d, str):
            data = np.load(d)
            os.remove(d)
            d = data

        print("predicting", output_filename)

        softmax = []
        segs = []
        for p in params:
            trainer.load_checkpoint_ram(p, False)
            res = trainer.predict_preprocessed_data_return_softmax_and_seg(d, do_tta, 1, False, 1,
                                                                           trainer.data_aug_params['mirror_axes'],
                                                                           True, True, 2, trainer.patch_size, True,
                                                                           all_in_gpu=all_in_gpu)
            softmax.append(res[1][None])
            segs.append(res[0])

        if len(softmax) > 1:
            softmax = np.vstack(softmax)
            softmax_mean = np.mean(softmax, 0)
            seg = softmax_mean.argmax(0)
        else:
            seg = segs[0]

        transpose_forward = trainer.plans.get('transpose_forward')
        if transpose_forward is not None:
            transpose_backward = trainer.plans.get('transpose_backward')
            seg = seg.transpose([i for i in transpose_backward])

        results.append(prman.starmap_async(save_segmentation_nifti,
                                           ((seg, output_filename, dct, 0, None),)
                                           ))

    print("inference done. Now waiting for the segmentation export to finish...")
    _ = [i.get() for i in results]

    # now apply postprocessing
    # first load the postprocessing properties if they are present. Else raise a well visible warning
    results = []
    pp_file = join(model, "postprocessing.json")
    if isfile(pp_file):
        # for_which_classes stores for which of the classes everything but the largest connected component needs to be
        # removed
        for_which_classes = load_for_which_classes(pp_file)
        results.append(pool.starmap_async(load_remove_save,
                                          zip(output_filenames, output_filenames,
                                              [for_which_classes] * len(output_filenames))))
        _ = [i.get() for i in results]
    else:
        print("WARNING! Cannot run postprocessing because the postprocessing file is missing. Make sure to run "
              "consolidate_folds in the output folder of the model first!\nThe folder you need to run this in is "
              "%s" % model)

    pool.close()
    pool.join()


def predict_from_folder(model, input_folder, output_folder, folds, save_npz, num_threads_preprocessing,
                        num_threads_nifti_save, lowres_segmentations, part_id, num_parts, tta,
<<<<<<< HEAD
                        overwrite_existing=True, fp16=False):
=======
                        overwrite_existing=True, mode='normal', overwrite_all_in_gpu=None):
>>>>>>> 9c98eb90
    """
        here we use the standard naming scheme to generate list_of_lists and output_files needed by predict_cases

    :param model:
    :param input_folder:
    :param output_folder:
    :param folds:
    :param save_npz:
    :param num_threads_preprocessing:
    :param num_threads_nifti_save:
    :param lowres_segmentations:
    :param part_id:
    :param num_parts:
    :param tta:
<<<<<<< HEAD
    :param overwrite_existing:
    :param fp16:
=======
    :param overwrite_existing: if not None then it will be overwritten with whatever is in there. None is default (no overwrite)
>>>>>>> 9c98eb90
    :return:
    """
    maybe_mkdir_p(output_folder)
    shutil.copy(join(model, 'plans.pkl'), output_folder)

    case_ids = get_caseIDs_from_splitted_dataset_folder(input_folder)
    output_files = [join(output_folder, i + ".nii.gz") for i in case_ids]
    all_files = subfiles(input_folder, suffix=".nii.gz", join=False, sort=True)
    list_of_lists = [[join(input_folder, i) for i in all_files if i[:len(j)].startswith(j) and
                      len(i) == (len(j) + 12)] for j in case_ids]

    if lowres_segmentations is not None:
        assert isdir(lowres_segmentations), "if lowres_segmentations is not None then it must point to a directory"
        lowres_segmentations = [join(lowres_segmentations, i + ".nii.gz") for i in case_ids]
        assert all([isfile(i) for i in lowres_segmentations]), "not all lowres_segmentations files are present. " \
                                                               "(I was searching for case_id.nii.gz in that folder)"
        lowres_segmentations = lowres_segmentations[part_id::num_parts]
    else:
        lowres_segmentations = None
<<<<<<< HEAD
    return predict_cases(model, list_of_lists[part_id::num_parts], output_files[part_id::num_parts], folds, save_npz,
                         num_threads_preprocessing, num_threads_nifti_save, lowres_segmentations,
                         tta, overwrite_existing=overwrite_existing, fp16=fp16)
=======

    if mode == "normal":
        if overwrite_all_in_gpu is None:
            all_in_gpu = False
        else:
            all_in_gpu = overwrite_all_in_gpu

        return predict_cases(model, list_of_lists[part_id::num_parts], output_files[part_id::num_parts], folds,
                             save_npz,
                             num_threads_preprocessing, num_threads_nifti_save, lowres_segmentations,
                             tta, overwrite_existing=overwrite_existing, all_in_gpu=all_in_gpu)
    elif mode == "fast":
        if overwrite_all_in_gpu is None:
            all_in_gpu = True
        else:
            all_in_gpu = overwrite_all_in_gpu

        assert save_npz is False
        return predict_cases_fast(model, list_of_lists[part_id::num_parts], output_files[part_id::num_parts], folds,
                                  num_threads_preprocessing, num_threads_nifti_save, lowres_segmentations,
                                  tta, overwrite_existing=overwrite_existing, all_in_gpu=all_in_gpu)
    elif mode == "fastest":
        if overwrite_all_in_gpu is None:
            all_in_gpu = True
        else:
            all_in_gpu = overwrite_all_in_gpu

        assert save_npz is False
        return predict_cases_fastest(model, list_of_lists[part_id::num_parts], output_files[part_id::num_parts], folds,
                                     num_threads_preprocessing, num_threads_nifti_save, lowres_segmentations,
                                     tta, overwrite_existing=overwrite_existing, all_in_gpu=all_in_gpu)
    else:
        raise ValueError("unrecognized mode. Must be normal, fast or fastest")
>>>>>>> 9c98eb90


if __name__ == "__main__":
    parser = argparse.ArgumentParser()
    parser.add_argument("-i", '--input_folder', help="Must contain all modalities for each patient in the correct"
                                                     " order (same as training). Files must be named "
                                                     "CASENAME_XXXX.nii.gz where XXXX is the modality "
                                                     "identifier (0000, 0001, etc)", required=True)
    parser.add_argument('-o', "--output_folder", required=True, help="folder for saving predictions")
    parser.add_argument('-m', '--model_output_folder',
                        help='model output folder. Will automatically discover the folds '
                             'that were '
                             'run and use those as an ensemble', required=True)
    parser.add_argument('-f', '--folds', nargs='+', default='None', help="folds to use for prediction. Default is None "
                                                                         "which means that folds will be detected "
                                                                         "automatically in the model output folder")
    parser.add_argument('-z', '--save_npz', required=False, action='store_true', help="use this if you want to ensemble"
                                                                                      " these predictions with those of"
                                                                                      " other models. Softmax "
                                                                                      "probabilities will be saved as "
                                                                                      "compresed numpy arrays in "
                                                                                      "output_folder and can be merged "
                                                                                      "between output_folders with "
                                                                                      "merge_predictions.py")
    parser.add_argument('-l', '--lowres_segmentations', required=False, default='None', help="if model is the highres "
                                                                                             "stage of the cascade then you need to use -l to specify where the segmentations of the "
                                                                                             "corresponding lowres unet are. Here they are required to do a prediction")
    parser.add_argument("--part_id", type=int, required=False, default=0, help="Used to parallelize the prediction of "
                                                                               "the folder over several GPUs. If you "
                                                                               "want to use n GPUs to predict this "
                                                                               "folder you need to run this command "
                                                                               "n times with --part_id=0, ... n-1 and "
                                                                               "--num_parts=n (each with a different "
                                                                               "GPU (for example via "
                                                                               "CUDA_VISIBLE_DEVICES=X)")
    parser.add_argument("--num_parts", type=int, required=False, default=1,
                        help="Used to parallelize the prediction of "
                             "the folder over several GPUs. If you "
                             "want to use n GPUs to predict this "
                             "folder you need to run this command "
                             "n times with --part_id=0, ... n-1 and "
                             "--num_parts=n (each with a different "
                             "GPU (via "
                             "CUDA_VISIBLE_DEVICES=X)")
    parser.add_argument("--num_threads_preprocessing", required=False, default=6, type=int, help=
    "Determines many background processes will be used for data preprocessing. Reduce this if you "
    "run into out of memory (RAM) problems. Default: 6")
    parser.add_argument("--num_threads_nifti_save", required=False, default=2, type=int, help=
    "Determines many background processes will be used for segmentation export. Reduce this if you "
    "run into out of memory (RAM) problems. Default: 2")
    parser.add_argument("--tta", required=False, type=int, default=1, help="Set to 0 to disable test time data "
                                                                           "augmentation (speedup of factor "
                                                                           "4(2D)/8(3D)), "
                                                                           "lower quality segmentations")
    parser.add_argument("--fp16", required=False, help="Flag for inference in FP16, default = off. DO NOT USE! It "
                                                       "doesn't work", action="store_true")
    parser.add_argument("--overwrite_existing", required=False, type=int, default=1, help="Set this to 0 if you need "
                                                                                          "to resume a previous "
                                                                                          "prediction. Default: 1 "
                                                                                          "(=existing segmentations "
                                                                                          "in output_folder will be "
                                                                                          "overwritten)")
    parser.add_argument("--mode", type=str, default="normal", required=False)
    parser.add_argument("--all_in_gpu", type=str, default="None", required=False, help="can be None, False or True")

    args = parser.parse_args()
    input_folder = args.input_folder
    output_folder = args.output_folder
    part_id = args.part_id
    num_parts = args.num_parts
    model = args.model_output_folder
    folds = args.folds
    save_npz = args.save_npz
    lowres_segmentations = args.lowres_segmentations
    num_threads_preprocessing = args.num_threads_preprocessing
    num_threads_nifti_save = args.num_threads_nifti_save
    tta = args.tta
    fp16 = args.fp16

    if fp16:
        raise RuntimeError("FP16 support for inference does not work yet. Sorry :-/")

    overwrite = args.overwrite_existing
    mode = args.mode
    all_in_gpu = args.all_in_gpu

    if lowres_segmentations == "None":
        lowres_segmentations = None

    if isinstance(folds, list):
        if folds[0] == 'all' and len(folds) == 1:
            pass
        else:
            folds = [int(i) for i in folds]
    elif folds == "None":
        folds = None
    else:
        raise ValueError("Unexpected value for argument folds")

    if tta == 0:
        tta = False
    elif tta == 1:
        tta = True
    else:
        raise ValueError("Unexpected value for tta, Use 1 or 0")

    if overwrite == 0:
        overwrite = False
    elif overwrite == 1:
        overwrite = True
    else:
        raise ValueError("Unexpected value for overwrite, Use 1 or 0")

    assert all_in_gpu in ['None', 'False', 'True']
    if all_in_gpu == "None":
        all_in_gpu = None
    elif all_in_gpu == "True":
        all_in_gpu = True
    elif all_in_gpu == "False":
        all_in_gpu = False

    predict_from_folder(model, input_folder, output_folder, folds, save_npz, num_threads_preprocessing,
                        num_threads_nifti_save, lowres_segmentations, part_id, num_parts, tta,
<<<<<<< HEAD
                        overwrite_existing=overwrite, fp16=fp16)
=======
                        overwrite_existing=overwrite, mode=mode, overwrite_all_in_gpu=all_in_gpu)
>>>>>>> 9c98eb90
<|MERGE_RESOLUTION|>--- conflicted
+++ resolved
@@ -117,9 +117,8 @@
 
 
 def predict_cases(model, list_of_lists, output_filenames, folds, save_npz, num_threads_preprocessing,
-                  num_threads_nifti_save, segs_from_prev_stage=None, do_tta=True,
-<<<<<<< HEAD
-                  overwrite_existing=False, fp16=None):
+                  num_threads_nifti_save, segs_from_prev_stage=None, do_tta=True, fp16=None, overwrite_existing=False,
+                  all_in_gpu=False):
     """
 
     :param model:
@@ -135,9 +134,6 @@
     :param fp16: if None then we take no action. If True/False we overwrite what the model has in its init
     :return:
     """
-=======
-                  overwrite_existing=False, all_in_gpu=False):
->>>>>>> 9c98eb90
     assert len(list_of_lists) == len(output_filenames)
     if segs_from_prev_stage is not None: assert len(segs_from_prev_stage) == len(output_filenames)
 
@@ -191,13 +187,8 @@
             trainer.load_checkpoint_ram(p, False)
             softmax.append(trainer.predict_preprocessed_data_return_softmax(d, do_tta, 1, False, 1,
                                                                             trainer.data_aug_params['mirror_axes'],
-<<<<<<< HEAD
-                                                                            True, True, 2, trainer.patch_size, True)[
-                               None])
-=======
                                                                             True, True, 2, trainer.patch_size, True,
                                                                             all_in_gpu=all_in_gpu)[None])
->>>>>>> 9c98eb90
 
         softmax = np.vstack(softmax)
         softmax_mean = np.mean(softmax, 0)
@@ -225,178 +216,12 @@
             np.save(output_filename[:-7] + ".npy", softmax_mean)
             softmax_mean = output_filename[:-7] + ".npy"
 
-<<<<<<< HEAD
         results.append(pool.starmap_async(save_segmentation_nifti_from_softmax,
                                           ((softmax_mean, output_filename, dct, 1, None, None, None, npz_file),)
                                           ))
-=======
-        results.append(prman.starmap_async(save_segmentation_nifti_from_softmax,
-                                           ((softmax_mean, output_filename, dct, 1, None, None, None, npz_file),)
-                                           ))
-
-    _ = [i.get() for i in results]
-
-
-def predict_cases_fast(model, list_of_lists, output_filenames, folds, num_threads_preprocessing,
-                       num_threads_nifti_save, segs_from_prev_stage=None, do_tta=True,
-                       overwrite_existing=False, all_in_gpu=True):
-    assert len(list_of_lists) == len(output_filenames)
-    if segs_from_prev_stage is not None: assert len(segs_from_prev_stage) == len(output_filenames)
-
-    prman = Pool(num_threads_nifti_save)
-    results = []
-
-    cleaned_output_files = []
-    for o in output_filenames:
-        dr, f = os.path.split(o)
-        if len(dr) > 0:
-            maybe_mkdir_p(dr)
-        if not f.endswith(".nii.gz"):
-            f, _ = os.path.splitext(f)
-            f = f + ".nii.gz"
-        cleaned_output_files.append(join(dr, f))
-
-    if not overwrite_existing:
-        print("number of cases:", len(list_of_lists))
-        not_done_idx = [i for i, j in enumerate(cleaned_output_files) if not isfile(j)]
-
-        cleaned_output_files = [cleaned_output_files[i] for i in not_done_idx]
-        list_of_lists = [list_of_lists[i] for i in not_done_idx]
-        if segs_from_prev_stage is not None:
-            segs_from_prev_stage = [segs_from_prev_stage[i] for i in not_done_idx]
-
-        print("number of cases that still need to be predicted:", len(cleaned_output_files))
-
-    print("emptying cuda cache")
-    torch.cuda.empty_cache()
-
-    print("loading parameters for folds,", folds)
-    trainer, params = load_model_and_checkpoint_files(model, folds)
-
-    print("starting preprocessing generator")
-    preprocessing = preprocess_multithreaded(trainer, list_of_lists, cleaned_output_files, num_threads_preprocessing,
-                                             segs_from_prev_stage)
-    print("starting prediction...")
-    for preprocessed in preprocessing:
-        output_filename, (d, dct) = preprocessed
-        if isinstance(d, str):
-            data = np.load(d)
-            os.remove(d)
-            d = data
-
-        print("predicting", output_filename)
-
-        softmax = []
-        segs = []
-        for p in params:
-            trainer.load_checkpoint_ram(p, False)
-            res = trainer.predict_preprocessed_data_return_softmax_and_seg(d, do_tta, 1, False, 1,
-                                                                           trainer.data_aug_params['mirror_axes'],
-                                                                           True, True, 2, trainer.patch_size, True,
-                                                                           all_in_gpu=all_in_gpu)
-            softmax.append(res[1][None])
-            segs.append(res[0])
-
-        if len(softmax) > 1:
-            softmax = np.vstack(softmax)
-            softmax_mean = np.mean(softmax, 0)
-            seg = softmax_mean.argmax(0)
-        else:
-            seg = segs[0]
-
-        transpose_forward = trainer.plans.get('transpose_forward')
-        if transpose_forward is not None:
-            transpose_backward = trainer.plans.get('transpose_backward')
-            seg = seg.transpose([i for i in transpose_backward])
-
-        results.append(prman.starmap_async(save_segmentation_nifti,
-                                           ((seg, output_filename, dct, 1, None),)
-                                           ))
->>>>>>> 9c98eb90
 
     print("inference done. Now waiting for the segmentation export to finish...")
     _ = [i.get() for i in results]
-
-
-def predict_cases_fastest(model, list_of_lists, output_filenames, folds, num_threads_preprocessing,
-                          num_threads_nifti_save, segs_from_prev_stage=None, do_tta=True,
-                          overwrite_existing=False, all_in_gpu=True):
-    assert len(list_of_lists) == len(output_filenames)
-    if segs_from_prev_stage is not None: assert len(segs_from_prev_stage) == len(output_filenames)
-
-    prman = Pool(num_threads_nifti_save)
-    results = []
-
-    cleaned_output_files = []
-    for o in output_filenames:
-        dr, f = os.path.split(o)
-        if len(dr) > 0:
-            maybe_mkdir_p(dr)
-        if not f.endswith(".nii.gz"):
-            f, _ = os.path.splitext(f)
-            f = f + ".nii.gz"
-        cleaned_output_files.append(join(dr, f))
-
-    if not overwrite_existing:
-        print("number of cases:", len(list_of_lists))
-        not_done_idx = [i for i, j in enumerate(cleaned_output_files) if not isfile(j)]
-
-        cleaned_output_files = [cleaned_output_files[i] for i in not_done_idx]
-        list_of_lists = [list_of_lists[i] for i in not_done_idx]
-        if segs_from_prev_stage is not None:
-            segs_from_prev_stage = [segs_from_prev_stage[i] for i in not_done_idx]
-
-        print("number of cases that still need to be predicted:", len(cleaned_output_files))
-
-    print("emptying cuda cache")
-    torch.cuda.empty_cache()
-
-    print("loading parameters for folds,", folds)
-    trainer, params = load_model_and_checkpoint_files(model, folds)
-
-    print("starting preprocessing generator")
-    preprocessing = preprocess_multithreaded(trainer, list_of_lists, cleaned_output_files, num_threads_preprocessing,
-                                             segs_from_prev_stage)
-    print("starting prediction...")
-    for preprocessed in preprocessing:
-        output_filename, (d, dct) = preprocessed
-        if isinstance(d, str):
-            data = np.load(d)
-            os.remove(d)
-            d = data
-
-        print("predicting", output_filename)
-
-        softmax = []
-        segs = []
-        for p in params:
-            trainer.load_checkpoint_ram(p, False)
-            res = trainer.predict_preprocessed_data_return_softmax_and_seg(d, do_tta, 1, False, 1,
-                                                                           trainer.data_aug_params['mirror_axes'],
-                                                                           True, True, 2, trainer.patch_size, True,
-                                                                           all_in_gpu=all_in_gpu)
-            softmax.append(res[1][None])
-            segs.append(res[0])
-
-        if len(softmax) > 1:
-            softmax = np.vstack(softmax)
-            softmax_mean = np.mean(softmax, 0)
-            seg = softmax_mean.argmax(0)
-        else:
-            seg = segs[0]
-
-        transpose_forward = trainer.plans.get('transpose_forward')
-        if transpose_forward is not None:
-            transpose_backward = trainer.plans.get('transpose_backward')
-            seg = seg.transpose([i for i in transpose_backward])
-
-        results.append(prman.starmap_async(save_segmentation_nifti,
-                                           ((seg, output_filename, dct, 0, None),)
-                                           ))
-
-    print("inference done. Now waiting for the segmentation export to finish...")
-    _ = [i.get() for i in results]
-
     # now apply postprocessing
     # first load the postprocessing properties if they are present. Else raise a well visible warning
     results = []
@@ -418,13 +243,208 @@
     pool.join()
 
 
+def predict_cases_fast(model, list_of_lists, output_filenames, folds, num_threads_preprocessing,
+                       num_threads_nifti_save, segs_from_prev_stage=None, do_tta=True, fp16=None,
+                       overwrite_existing=False, all_in_gpu=True):
+    assert len(list_of_lists) == len(output_filenames)
+    if segs_from_prev_stage is not None: assert len(segs_from_prev_stage) == len(output_filenames)
+
+    pool = Pool(num_threads_nifti_save)
+    results = []
+
+    cleaned_output_files = []
+    for o in output_filenames:
+        dr, f = os.path.split(o)
+        if len(dr) > 0:
+            maybe_mkdir_p(dr)
+        if not f.endswith(".nii.gz"):
+            f, _ = os.path.splitext(f)
+            f = f + ".nii.gz"
+        cleaned_output_files.append(join(dr, f))
+
+    if not overwrite_existing:
+        print("number of cases:", len(list_of_lists))
+        not_done_idx = [i for i, j in enumerate(cleaned_output_files) if not isfile(j)]
+
+        cleaned_output_files = [cleaned_output_files[i] for i in not_done_idx]
+        list_of_lists = [list_of_lists[i] for i in not_done_idx]
+        if segs_from_prev_stage is not None:
+            segs_from_prev_stage = [segs_from_prev_stage[i] for i in not_done_idx]
+
+        print("number of cases that still need to be predicted:", len(cleaned_output_files))
+
+    print("emptying cuda cache")
+    torch.cuda.empty_cache()
+
+    print("loading parameters for folds,", folds)
+    trainer, params = load_model_and_checkpoint_files(model, folds, fp16=fp16)
+
+    print("starting preprocessing generator")
+    preprocessing = preprocess_multithreaded(trainer, list_of_lists, cleaned_output_files, num_threads_preprocessing,
+                                             segs_from_prev_stage)
+    print("starting prediction...")
+    for preprocessed in preprocessing:
+        output_filename, (d, dct) = preprocessed
+        if isinstance(d, str):
+            data = np.load(d)
+            os.remove(d)
+            d = data
+
+        print("predicting", output_filename)
+
+        softmax = []
+        segs = []
+        for p in params:
+            trainer.load_checkpoint_ram(p, False)
+            res = trainer.predict_preprocessed_data_return_softmax_and_seg(d, do_tta, 1, False, 1,
+                                                                           trainer.data_aug_params['mirror_axes'],
+                                                                           True, True, 2, trainer.patch_size, True,
+                                                                           all_in_gpu=all_in_gpu)
+            softmax.append(res[1][None])
+            segs.append(res[0])
+
+        if len(softmax) > 1:
+            softmax = np.vstack(softmax)
+            softmax_mean = np.mean(softmax, 0)
+            seg = softmax_mean.argmax(0)
+        else:
+            seg = segs[0]
+
+        transpose_forward = trainer.plans.get('transpose_forward')
+        if transpose_forward is not None:
+            transpose_backward = trainer.plans.get('transpose_backward')
+            seg = seg.transpose([i for i in transpose_backward])
+
+        results.append(pool.starmap_async(save_segmentation_nifti,
+                                           ((seg, output_filename, dct, 1, None),)
+                                           ))
+
+    print("inference done. Now waiting for the segmentation export to finish...")
+    _ = [i.get() for i in results]
+    # now apply postprocessing
+    # first load the postprocessing properties if they are present. Else raise a well visible warning
+    results = []
+    pp_file = join(model, "postprocessing.json")
+    if isfile(pp_file):
+        # for_which_classes stores for which of the classes everything but the largest connected component needs to be
+        # removed
+        for_which_classes = load_for_which_classes(pp_file)
+        results.append(pool.starmap_async(load_remove_save,
+                                          zip(output_filenames, output_filenames,
+                                              [for_which_classes] * len(output_filenames))))
+        _ = [i.get() for i in results]
+    else:
+        print("WARNING! Cannot run postprocessing because the postprocessing file is missing. Make sure to run "
+              "consolidate_folds in the output folder of the model first!\nThe folder you need to run this in is "
+              "%s" % model)
+
+    pool.close()
+    pool.join()
+
+
+def predict_cases_fastest(model, list_of_lists, output_filenames, folds, num_threads_preprocessing,
+                          num_threads_nifti_save, segs_from_prev_stage=None, do_tta=True, fp16=None,
+                          overwrite_existing=False, all_in_gpu=True):
+    assert len(list_of_lists) == len(output_filenames)
+    if segs_from_prev_stage is not None: assert len(segs_from_prev_stage) == len(output_filenames)
+
+    pool = Pool(num_threads_nifti_save)
+    results = []
+
+    cleaned_output_files = []
+    for o in output_filenames:
+        dr, f = os.path.split(o)
+        if len(dr) > 0:
+            maybe_mkdir_p(dr)
+        if not f.endswith(".nii.gz"):
+            f, _ = os.path.splitext(f)
+            f = f + ".nii.gz"
+        cleaned_output_files.append(join(dr, f))
+
+    if not overwrite_existing:
+        print("number of cases:", len(list_of_lists))
+        not_done_idx = [i for i, j in enumerate(cleaned_output_files) if not isfile(j)]
+
+        cleaned_output_files = [cleaned_output_files[i] for i in not_done_idx]
+        list_of_lists = [list_of_lists[i] for i in not_done_idx]
+        if segs_from_prev_stage is not None:
+            segs_from_prev_stage = [segs_from_prev_stage[i] for i in not_done_idx]
+
+        print("number of cases that still need to be predicted:", len(cleaned_output_files))
+
+    print("emptying cuda cache")
+    torch.cuda.empty_cache()
+
+    print("loading parameters for folds,", folds)
+    trainer, params = load_model_and_checkpoint_files(model, folds, fp16=fp16)
+
+    print("starting preprocessing generator")
+    preprocessing = preprocess_multithreaded(trainer, list_of_lists, cleaned_output_files, num_threads_preprocessing,
+                                             segs_from_prev_stage)
+    print("starting prediction...")
+    for preprocessed in preprocessing:
+        output_filename, (d, dct) = preprocessed
+        if isinstance(d, str):
+            data = np.load(d)
+            os.remove(d)
+            d = data
+
+        print("predicting", output_filename)
+
+        softmax = []
+        segs = []
+        for p in params:
+            trainer.load_checkpoint_ram(p, False)
+            res = trainer.predict_preprocessed_data_return_softmax_and_seg(d, do_tta, 1, False, 1,
+                                                                           trainer.data_aug_params['mirror_axes'],
+                                                                           True, True, 2, trainer.patch_size, True,
+                                                                           all_in_gpu=all_in_gpu)
+            softmax.append(res[1][None])
+            segs.append(res[0])
+
+        if len(softmax) > 1:
+            softmax = np.vstack(softmax)
+            softmax_mean = np.mean(softmax, 0)
+            seg = softmax_mean.argmax(0)
+        else:
+            seg = segs[0]
+
+        transpose_forward = trainer.plans.get('transpose_forward')
+        if transpose_forward is not None:
+            transpose_backward = trainer.plans.get('transpose_backward')
+            seg = seg.transpose([i for i in transpose_backward])
+
+        results.append(pool.starmap_async(save_segmentation_nifti,
+                                           ((seg, output_filename, dct, 0, None),)
+                                           ))
+
+    print("inference done. Now waiting for the segmentation export to finish...")
+    _ = [i.get() for i in results]
+
+    # now apply postprocessing
+    # first load the postprocessing properties if they are present. Else raise a well visible warning
+    results = []
+    pp_file = join(model, "postprocessing.json")
+    if isfile(pp_file):
+        # for_which_classes stores for which of the classes everything but the largest connected component needs to be
+        # removed
+        for_which_classes = load_for_which_classes(pp_file)
+        results.append(pool.starmap_async(load_remove_save,
+                                          zip(output_filenames, output_filenames,
+                                              [for_which_classes] * len(output_filenames))))
+        _ = [i.get() for i in results]
+    else:
+        print("WARNING! Cannot run postprocessing because the postprocessing file is missing. Make sure to run "
+              "consolidate_folds in the output folder of the model first!\nThe folder you need to run this in is "
+              "%s" % model)
+
+    pool.close()
+    pool.join()
+
+
 def predict_from_folder(model, input_folder, output_folder, folds, save_npz, num_threads_preprocessing,
-                        num_threads_nifti_save, lowres_segmentations, part_id, num_parts, tta,
-<<<<<<< HEAD
-                        overwrite_existing=True, fp16=False):
-=======
+                        num_threads_nifti_save, lowres_segmentations, part_id, num_parts, tta, fp16=False,
                         overwrite_existing=True, mode='normal', overwrite_all_in_gpu=None):
->>>>>>> 9c98eb90
     """
         here we use the standard naming scheme to generate list_of_lists and output_files needed by predict_cases
 
@@ -439,12 +459,8 @@
     :param part_id:
     :param num_parts:
     :param tta:
-<<<<<<< HEAD
-    :param overwrite_existing:
     :param fp16:
-=======
     :param overwrite_existing: if not None then it will be overwritten with whatever is in there. None is default (no overwrite)
->>>>>>> 9c98eb90
     :return:
     """
     maybe_mkdir_p(output_folder)
@@ -464,11 +480,6 @@
         lowres_segmentations = lowres_segmentations[part_id::num_parts]
     else:
         lowres_segmentations = None
-<<<<<<< HEAD
-    return predict_cases(model, list_of_lists[part_id::num_parts], output_files[part_id::num_parts], folds, save_npz,
-                         num_threads_preprocessing, num_threads_nifti_save, lowres_segmentations,
-                         tta, overwrite_existing=overwrite_existing, fp16=fp16)
-=======
 
     if mode == "normal":
         if overwrite_all_in_gpu is None:
@@ -479,7 +490,7 @@
         return predict_cases(model, list_of_lists[part_id::num_parts], output_files[part_id::num_parts], folds,
                              save_npz,
                              num_threads_preprocessing, num_threads_nifti_save, lowres_segmentations,
-                             tta, overwrite_existing=overwrite_existing, all_in_gpu=all_in_gpu)
+                             tta, fp16=fp16, overwrite_existing=overwrite_existing, all_in_gpu=all_in_gpu)
     elif mode == "fast":
         if overwrite_all_in_gpu is None:
             all_in_gpu = True
@@ -489,7 +500,7 @@
         assert save_npz is False
         return predict_cases_fast(model, list_of_lists[part_id::num_parts], output_files[part_id::num_parts], folds,
                                   num_threads_preprocessing, num_threads_nifti_save, lowres_segmentations,
-                                  tta, overwrite_existing=overwrite_existing, all_in_gpu=all_in_gpu)
+                                  tta, fp16=fp16, overwrite_existing=overwrite_existing, all_in_gpu=all_in_gpu)
     elif mode == "fastest":
         if overwrite_all_in_gpu is None:
             all_in_gpu = True
@@ -499,10 +510,9 @@
         assert save_npz is False
         return predict_cases_fastest(model, list_of_lists[part_id::num_parts], output_files[part_id::num_parts], folds,
                                      num_threads_preprocessing, num_threads_nifti_save, lowres_segmentations,
-                                     tta, overwrite_existing=overwrite_existing, all_in_gpu=all_in_gpu)
+                                     tta, fp16=fp16, overwrite_existing=overwrite_existing, all_in_gpu=all_in_gpu)
     else:
         raise ValueError("unrecognized mode. Must be normal, fast or fastest")
->>>>>>> 9c98eb90
 
 
 if __name__ == "__main__":
@@ -625,9 +635,5 @@
         all_in_gpu = False
 
     predict_from_folder(model, input_folder, output_folder, folds, save_npz, num_threads_preprocessing,
-                        num_threads_nifti_save, lowres_segmentations, part_id, num_parts, tta,
-<<<<<<< HEAD
-                        overwrite_existing=overwrite, fp16=fp16)
-=======
-                        overwrite_existing=overwrite, mode=mode, overwrite_all_in_gpu=all_in_gpu)
->>>>>>> 9c98eb90
+                        num_threads_nifti_save, lowres_segmentations, part_id, num_parts, tta, fp16=fp16,
+                        overwrite_existing=overwrite, mode=mode, overwrite_all_in_gpu=all_in_gpu)